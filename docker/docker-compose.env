--- conflicted
+++ resolved
@@ -52,18 +52,4 @@
 # for which the private key is known by a test suite. This allows the test suite
 # access to plenty of testing funds.
 export ZCASH_PK=cNSVbbsAcBQ6BAmMr6yH6DLWr7QTDptHwdzpy4GYxGDkNZeKnczK
-<<<<<<< HEAD
-export ZCASH_ADDRESS=tmCTReBSJEDMWfFCkXXPMSB3EfuPg6SE9dw
-
-#
-# DigiByte
-#
-
-# DigiByte Address that will receive mining rewards. Generally, this is set to an
-# address for which the private key is known by a test suite. This allows the test
-# suite access to plenty of testing funds.
-export DIGIBYTE_PK=efbJxdzwR1tZD7KWYmKBhmxR6TNb25P9z29ajaoALhkn1LdNe7Ci
-export DIGIBYTE_ADDRESS=shb4rf33ozMX8rinHsC6GghrvvA8RKTyGb
-=======
-export ZCASH_ADDRESS=tmCTReBSJEDMWfFCkXXPMSB3EfuPg6SE9dw
->>>>>>> 9bfbba43
+export ZCASH_ADDRESS=tmCTReBSJEDMWfFCkXXPMSB3EfuPg6SE9dw