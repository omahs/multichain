--- conflicted
+++ resolved
@@ -152,10 +152,7 @@
 	}
 }
 
-<<<<<<< HEAD
-=======
 // ChainType returns the chain-type (Account or UTXO) for the given asset
->>>>>>> 909b9361
 func (asset Asset) ChainType() ChainType {
 	switch asset {
 	case BCH, BTC, DGB, DOGE, ZEC:
@@ -223,11 +220,8 @@
 	return surge.UnmarshalString((*string)(chain), buf, rem)
 }
 
-<<<<<<< HEAD
-=======
 // ChainType returns the chain type (whether account-based or utxo-based chain)
 // for the chain.
->>>>>>> 909b9361
 func (chain Chain) ChainType() ChainType {
 	switch chain {
 	case Bitcoin, BitcoinCash, DigiByte, Dogecoin, Zcash:
@@ -239,32 +233,6 @@
 	}
 }
 
-<<<<<<< HEAD
-func (chain Chain) IsAccountBased() bool {
-	switch chain {
-	case BinanceSmartChain, Ethereum, Filecoin:
-		return true
-	default:
-		return false
-	}
-}
-
-func (chain Chain) IsUTXOBased() bool {
-	switch chain {
-	case Bitcoin, BitcoinCash, DigiByte, Dogecoin, Zcash:
-		return true
-	default:
-		return false
-	}
-}
-
-type ChainType string
-
-const (
-	ChainTypeAccountBased = ChainType("AccountBased")
-	ChainTypeUTXOBased    = ChainType("UTXOBased")
-)
-=======
 // IsAccountBased returns true when invoked on an account-based chain, otherwise
 // returns false.
 func (chain Chain) IsAccountBased() bool {
@@ -338,5 +306,4 @@
 // directly, unless you are implementing unmarshalling for a container type.
 func (net *Network) Unmarshal(buf []byte, rem int) ([]byte, int, error) {
 	return surge.UnmarshalString((*string)(net), buf, rem)
-}
->>>>>>> 909b9361
+}